import os
from setuptools import setup

name = 'uit_scripts'

with open('README.md') as f:
    long_description = f.read()

here = os.path.abspath(os.path.dirname(__file__))

setup(name=name,
      description='Python scripts used by the fusion energy group at UiT The Arctic University of Norway.',
      long_description=long_description,
      long_description_content_type='text/markdown',
      url='https://github.com/audunth/uit_scripts/tree/master/uit_scripts',
      author='Audun Theodorsen',
      author_email='audun.theodorsen@uit.no',
      license='MiT',
      version='1.0',
      packages=['uit_scripts'],
      python_requires='>=3.0',
      install_requires=['numpy>=1.15.0',
      			'scipy>=1.4.0',
			'mpmath>=1.0.0',
<<<<<<< HEAD
            		'tqdm>=4.50.2',
			'sdepy==1.1.1',
=======
		        'sdepy==1.1.1',
>>>>>>> 13e83f81
			'tick==0.7.0.1'],
      classifiers=[
        'Intended Audience :: Education',
        'Intended Audience :: Science/Research',
        'License :: OSI Approved :: MIT License',
        'Programming Language :: Python :: 3 :: Only',
        'Topic :: Scientific/Engineering :: Visualization',
      ],
      zip_safe=False)<|MERGE_RESOLUTION|>--- conflicted
+++ resolved
@@ -20,15 +20,11 @@
       packages=['uit_scripts'],
       python_requires='>=3.0',
       install_requires=['numpy>=1.15.0',
-      			'scipy>=1.4.0',
-			'mpmath>=1.0.0',
-<<<<<<< HEAD
-            		'tqdm>=4.50.2',
-			'sdepy==1.1.1',
-=======
-		        'sdepy==1.1.1',
->>>>>>> 13e83f81
-			'tick==0.7.0.1'],
+                        'scipy>=1.4.0',
+                        'mpmath>=1.0.0',
+                        'tqdm>=4.50.2',
+                        'sdepy==1.1.1',
+                        'tick==0.7.0.1'],
       classifiers=[
         'Intended Audience :: Education',
         'Intended Audience :: Science/Research',
